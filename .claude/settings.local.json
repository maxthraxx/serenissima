--- conflicted
+++ resolved
@@ -1,32 +1,29 @@
-{
-  "permissions": {
-    "allow": [
-      "Bash(git add:*)",
-      "Bash(git commit:*)",
-      "Bash(git push:*)",
-      "Bash(git pull:*)",
-      "Bash(find:*)",
-      "Bash(ls:*)",
-      "Bash(grep:*)",
-      "Bash(mkdir:*)",
-      "Bash(python test:*)",
-      "Bash(python3:*)",
-      "Bash(python -m py_compile:*)",
-      "Bash(python:*)",
-      "Bash(npm run type-check:*)",
-      "Bash(npm run:*)",
-      "Bash(npx tsc:*)",
-      "Bash(chmod:*)",
-      "Bash(ruff check:*)",
-<<<<<<< HEAD
-      "Bash(rg:*)",
-      "Bash(find:*)"
-=======
-      "WebFetch(domain:serenissima.ai)",
-      "Bash(npx next lint:*)",
-      "Bash(npx eslint:*)"
->>>>>>> cdf51dca
-    ],
-    "deny": []
-  }
+{
+  "permissions": {
+    "allow": [
+      "Bash(git add:*)",
+      "Bash(git commit:*)",
+      "Bash(git push:*)",
+      "Bash(git pull:*)",
+      "Bash(find:*)",
+      "Bash(ls:*)",
+      "Bash(grep:*)",
+      "Bash(mkdir:*)",
+      "Bash(python test:*)",
+      "Bash(python3:*)",
+      "Bash(python -m py_compile:*)",
+      "Bash(python:*)",
+      "Bash(npm run type-check:*)",
+      "Bash(npm run:*)",
+      "Bash(npx tsc:*)",
+      "Bash(chmod:*)",
+      "Bash(ruff check:*)",
+      "Bash(rg:*)",
+      "Bash(find:*)",
+      "WebFetch(domain:serenissima.ai)",
+      "Bash(npx next lint:*)",
+      "Bash(npx eslint:*)"
+    ],
+    "deny": []
+  }
 }